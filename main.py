--- conflicted
+++ resolved
@@ -1964,23 +1964,12 @@
             
             sheet_data.append(row_data)
             
-<<<<<<< HEAD
-            # Store tree item reference using proper contract keys
-            call_key = self.get_contract_key(strike_data['call_contract']) if strike_data['call_contract'] else None
-            put_key = self.get_contract_key(strike_data['put_contract']) if strike_data['put_contract'] else None
-            
-            if call_key and call_key in self.market_data:
-                self.market_data[call_key]['tree_item'] = item
-            if put_key and put_key in self.market_data:
-                self.market_data[put_key]['tree_item'] = item
-=======
             # Map strike to row index
             self.strike_to_row[strike] = row_idx
         
         # Populate sheet with data
         if hasattr(self, 'option_sheet') and sheet_data:
             self.option_sheet.set_sheet_data(sheet_data)
->>>>>>> 0c56d8cc
         
         self.log_message(
             f"Successfully subscribed to {len(sorted_strikes) * 2} contracts ({len(sorted_strikes)} strikes)", 
@@ -3058,72 +3047,41 @@
             # Determine if user clicked on call or put side
             # Columns 0-8 are calls, 9 is strike, 10-17 are puts
             if col_idx < 9:
-                # Clicked on call side
-                contract_key = f"SPX_{strike}_C"
-                self.log_message(f"Looking for call contract: {contract_key}", "INFO")
-                
-<<<<<<< HEAD
-                # Columns 0-8 are calls, 9 is strike, 10-17 are puts
-                if col_index < 9:
-                    # Clicked on call side - find contract by strike and right
-                    contract_key = None
-                    for key, data in self.market_data.items():
-                        if data.get('strike') == float(strike) and data.get('right') == 'C':
-                            contract_key = key
-                            break
-                    
-                    self.log_message(f"Looking for call contract at strike {strike}, found: {contract_key}", "INFO")
-                    
-                    if contract_key and contract_key in self.market_data:
-                        # Create fresh contract with current expiration for chart data
-                        self.selected_call_contract = self.create_option_contract(float(strike), "C")
-                        self.log_message(f"✓ Selected CALL: Strike {strike} (Expiry: {self.current_expiry}) - Requesting chart data...", "SUCCESS")
-                        self.update_call_chart()
-                    else:
-                        self.log_message(f"Call contract at strike {strike} not found in market_data", "WARNING")
-                        self.log_message(f"Available contracts: {list(self.market_data.keys())[:5]}...", "DEBUG")
-                        
-                elif col_index > 9:
-                    # Clicked on put side - find contract by strike and right
-                    contract_key = None
-                    for key, data in self.market_data.items():
-                        if data.get('strike') == float(strike) and data.get('right') == 'P':
-                            contract_key = key
-                            break
-                    
-                    self.log_message(f"Looking for put contract at strike {strike}, found: {contract_key}", "INFO")
-                    
-                    if contract_key and contract_key in self.market_data:
-                        # Create fresh contract with current expiration for chart data
-                        self.selected_put_contract = self.create_option_contract(float(strike), "P")
-                        self.log_message(f"✓ Selected PUT: Strike {strike} (Expiry: {self.current_expiry}) - Requesting chart data...", "SUCCESS")
-                        self.update_put_chart()
-                    else:
-                        self.log_message(f"Contract {contract_key} not found in market_data", "WARNING")
-                        self.log_message(f"Available contracts: {list(self.market_data.keys())[:5]}...", "DEBUG")
-=======
-                if contract_key in self.market_data:
+                # Clicked on call side - find contract by strike and right using get_contract_key
+                contract_key = None
+                for key, data in self.market_data.items():
+                    if data.get('strike') == float(strike) and data.get('right') == 'C':
+                        contract_key = key
+                        break
+                
+                self.log_message(f"Looking for call contract at strike {strike}, found: {contract_key}", "INFO")
+                
+                if contract_key and contract_key in self.market_data:
                     # Create fresh contract with current expiration for chart data
-                    self.selected_call_contract = self.create_spxw_contract(float(strike), "C")
+                    self.selected_call_contract = self.create_option_contract(float(strike), "C")
                     self.log_message(f"✓ Selected CALL: Strike {strike} (Expiry: {self.current_expiry}) - Requesting chart data...", "SUCCESS")
                     self.update_call_chart()
                 else:
-                    self.log_message(f"Contract {contract_key} not found in market_data", "WARNING")
+                    self.log_message(f"Call contract at strike {strike} not found in market_data", "WARNING")
                     self.log_message(f"Available contracts: {list(self.market_data.keys())[:5]}...", "DEBUG")
                     
             elif col_idx > 9:
-                # Clicked on put side
-                contract_key = f"SPX_{strike}_P"
-                self.log_message(f"Looking for put contract: {contract_key}", "INFO")
-                
-                if contract_key in self.market_data:
+                # Clicked on put side - find contract by strike and right using get_contract_key
+                contract_key = None
+                for key, data in self.market_data.items():
+                    if data.get('strike') == float(strike) and data.get('right') == 'P':
+                        contract_key = key
+                        break
+                
+                self.log_message(f"Looking for put contract at strike {strike}, found: {contract_key}", "INFO")
+                
+                if contract_key and contract_key in self.market_data:
                     # Create fresh contract with current expiration for chart data
-                    self.selected_put_contract = self.create_spxw_contract(float(strike), "P")
+                    self.selected_put_contract = self.create_option_contract(float(strike), "P")
                     self.log_message(f"✓ Selected PUT: Strike {strike} (Expiry: {self.current_expiry}) - Requesting chart data...", "SUCCESS")
                     self.update_put_chart()
->>>>>>> 0c56d8cc
                 else:
-                    self.log_message(f"Contract {contract_key} not found in market_data", "WARNING")
+                    self.log_message(f"Put contract at strike {strike} not found in market_data", "WARNING")
                     self.log_message(f"Available contracts: {list(self.market_data.keys())[:5]}...", "DEBUG")
             else:
                 self.log_message("Clicked on strike column - please click on call or put columns", "INFO")
